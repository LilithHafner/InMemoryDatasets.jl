# Datasets

`InMemoryDatasets.jl` is a `Julia` package for working with tabular data sets.

[![](https://img.shields.io/badge/docs-stable-blue.svg)](https://sl-solution.github.io/InMemoryDatasets.jl/stable)

# Example

```julia
julia> using InMemoryDatasets
julia> g1 = repeat(1:6, inner = 4);
julia> g2 = repeat(1:4, 6);
<<<<<<< HEAD
julia> y = ["d8888b.  ", " .d8b.   ", "d888888b ", "  .d8b.  ", "88  `8D  ", "d8' `8b  ", "`~~88~~' ",
            " d8' `8b ", "88   88  ", "88ooo88  ", "   88    ", " 88ooo88 ", "88   88  ", "88~~~88  ",
            "   88    ", " 88~~~88 ", "88  .8D  ", "88   88  ", "   88    ", " 88   88 ", "Y8888D'  ",
            "YP   YP  ", "   YP    ", " YP   YP "];
=======
julia> y = ["d8888b.  ", " .d8b.   ", "d888888b ", "  .d8b.  ", "88  `8D  ", "d8' `8b  ",
            "`~~88~~' ", " d8' `8b ", "88   88  ", "88ooo88  ", "   88    ", " 88ooo88 ",
            "88   88  ", "88~~~88  ", "   88    ", " 88~~~88 ", "88  .8D  ", "88   88  ",
            "   88    ", " 88   88 ", "Y8888D'  ", "YP   YP  ", "   YP    ", " YP   YP "];
>>>>>>> af78d5dc
julia> ds = Dataset(g1 = g1, g2 = g2, y = y)
24×3 Dataset
 Row │ g1        g2        y         
     │ identity  identity  identity  
     │ Int64?    Int64?    String?   
─────┼───────────────────────────────
   1 │        1         1  d8888b.
   2 │        1         2   .d8b.
   3 │        1         3  d888888b
   4 │        1         4    .d8b.
   5 │        2         1  88  `8D
   6 │        2         2  d8' `8b
   7 │        2         3  `~~88~~'
   8 │        2         4   d8' `8b
   9 │        3         1  88   88
  10 │        3         2  88ooo88
  11 │        3         3     88
  12 │        3         4   88ooo88
  13 │        4         1  88   88
  14 │        4         2  88~~~88
  15 │        4         3     88
  16 │        4         4   88~~~88
  17 │        5         1  88  .8D
  18 │        5         2  88   88
  19 │        5         3     88
  20 │        5         4   88   88
  21 │        6         1  Y8888D'
  22 │        6         2  YP   YP
  23 │        6         3     YP
  24 │        6         4   YP   YP

julia> sort(ds, 2)
24×3 Sorted Dataset
 Sorted by: g2
 Row │ g1        g2        y         
     │ identity  identity  identity  
     │ Int64?    Int64?    String?   
─────┼───────────────────────────────
   1 │        1         1  d8888b.
   2 │        2         1  88  `8D
   3 │        3         1  88   88
   4 │        4         1  88   88
   5 │        5         1  88  .8D
   6 │        6         1  Y8888D'
   7 │        1         2   .d8b.
   8 │        2         2  d8' `8b
   9 │        3         2  88ooo88
  10 │        4         2  88~~~88
  11 │        5         2  88   88
  12 │        6         2  YP   YP
  13 │        1         3  d888888b
  14 │        2         3  `~~88~~'
  15 │        3         3     88
  16 │        4         3     88
  17 │        5         3     88
  18 │        6         3     YP
  19 │        1         4    .d8b.
  20 │        2         4   d8' `8b
  21 │        3         4   88ooo88
  22 │        4         4   88~~~88
  23 │        5         4   88   88
  24 │        6         4   YP   YP

julia> tds = transpose(groupby(ds, 1), :y)
6×6 Dataset
 Row │ g1        _variables_  _c1        _c2        _c3        _c4       
     │ identity  identity     identity   identity   identity   identity  
     │ Int64?    String?      String?    String?    String?    String?   
─────┼───────────────────────────────────────────────────────────────────
   1 │        1  y            d8888b.     .d8b.     d888888b     .d8b.
   2 │        2  y            88  `8D    d8' `8b    `~~88~~'    d8' `8b
   3 │        3  y            88   88    88ooo88       88       88ooo88
   4 │        4  y            88   88    88~~~88       88       88~~~88
   5 │        5  y            88  .8D    88   88       88       88   88
   6 │        6  y            Y8888D'    YP   YP       YP       YP   YP

julia> mds = map(tds, x->replace(x, r"[^ ]"=>"#"), r"_c")
6×6 Dataset
 Row │ g1        _variables_  _c1        _c2        _c3        _c4       
     │ identity  identity     identity   identity   identity   identity  
     │ Int64?    String?      String?    String?    String?    String?   
─────┼───────────────────────────────────────────────────────────────────
   1 │        1  y            #######     #####     ########     #####
   2 │        2  y            ##  ###    ### ###    ########    ### ###
   3 │        3  y            ##   ##    #######       ##       #######
   4 │        4  y            ##   ##    #######       ##       #######
   5 │        5  y            ##  ###    ##   ##       ##       ##   ##
   6 │        6  y            #######    ##   ##       ##       ##   ##

julia> byrow(mds, sum, r"_c", by = x->count(isequal('#'),x))
6-element Vector{Int64}:
 25
 25
 20
 20
 15
 17

julia> using Chain

julia> @chain tds begin
           vcat(tds)
           sort!(:g1)
           flatten(r"_c")
           insertcols!(:g2=>repeat(1:9, 12))
           groupby(:g2)
           transpose(r"_c")
           modify!(r"_c"=>byrow(x->join(reverse(x))))
           select!(r"row")
           insertcols!(1, :g=>repeat(1:4, 9))
           sort!(:g)
       end
36×2 Sorted Dataset
 Sorted by: g
 Row │ g         row_function
     │ identity  identity
     │ Int64?    String?
─────┼────────────────────────
   1 │        1  YY88888888dd
   2 │        1  888888888888
   3 │        1  88        88
   4 │        1  88        88
   5 │        1  88..    ``88
   6 │        1  DD88888888bb
   7 │        1  ''DD8888DD..
   8 │        1
   9 │        1
  10 │        2  YY888888dd
  11 │        2  PP88888888..
  12 │        2      ~~oo''dd
  13 │        2      ~~oo  88
  14 │        2      ~~oo``bb
  15 │        2  YY88888888..
  16 │        2  PP888888bb
  17 │        2
  18 │        2
  19 │        3          ``dd
  20 │        3          ~~88
  21 │        3          ~~88
  22 │        3  YY8888888888
  23 │        3  PP8888888888
  24 │        3          ~~88
  25 │        3          ~~88
  26 │        3          ''bb
  27 │        3
  28 │        4
  29 │        4  YY888888dd
  30 │        4  PP88888888..
  31 │        4      ~~oo''dd
  32 │        4      ~~oo  88
  33 │        4      ~~oo``bb
  34 │        4  YY88888888..
  35 │        4  PP888888bb
  36 │        4
```<|MERGE_RESOLUTION|>--- conflicted
+++ resolved
@@ -10,17 +10,10 @@
 julia> using InMemoryDatasets
 julia> g1 = repeat(1:6, inner = 4);
 julia> g2 = repeat(1:4, 6);
-<<<<<<< HEAD
-julia> y = ["d8888b.  ", " .d8b.   ", "d888888b ", "  .d8b.  ", "88  `8D  ", "d8' `8b  ", "`~~88~~' ",
-            " d8' `8b ", "88   88  ", "88ooo88  ", "   88    ", " 88ooo88 ", "88   88  ", "88~~~88  ",
-            "   88    ", " 88~~~88 ", "88  .8D  ", "88   88  ", "   88    ", " 88   88 ", "Y8888D'  ",
-            "YP   YP  ", "   YP    ", " YP   YP "];
-=======
 julia> y = ["d8888b.  ", " .d8b.   ", "d888888b ", "  .d8b.  ", "88  `8D  ", "d8' `8b  ",
             "`~~88~~' ", " d8' `8b ", "88   88  ", "88ooo88  ", "   88    ", " 88ooo88 ",
             "88   88  ", "88~~~88  ", "   88    ", " 88~~~88 ", "88  .8D  ", "88   88  ",
             "   88    ", " 88   88 ", "Y8888D'  ", "YP   YP  ", "   YP    ", " YP   YP "];
->>>>>>> af78d5dc
 julia> ds = Dataset(g1 = g1, g2 = g2, y = y)
 24×3 Dataset
  Row │ g1        g2        y         
