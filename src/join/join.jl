--- conflicted
+++ resolved
@@ -116,11 +116,7 @@
     oncols_left = index(dsl)[onleft]
     oncols_right = index(dsr)[onright]
     right_cols = setdiff(1:length(index(dsr)), oncols_right)
-<<<<<<< HEAD
-    if !makeunique && !isempty(intersect(_names(dsl), _names(dsr)[right_cols])) 
-=======
-    if !makeunique && !isempty(intersect(_names(dsl)[oncols_left], _names(dsr)[oncols_right]))
->>>>>>> 7da0c66c
+    if !makeunique && !isempty(intersect(_names(dsl), _names(dsr)[right_cols]))
         throw(ArgumentError("duplicate column names, pass `makeunique = true` to make them unique using a suffix automatically." ))
     end
     # dsr_oncols = select(dsr, oncols, copycols = true)
@@ -163,11 +159,7 @@
     oncols_left = index(dsl)[onleft]
     oncols_right = index(dsr)[onright]
     right_cols = setdiff(1:length(index(dsr)), oncols_right)
-<<<<<<< HEAD
-    if !makeunique && !isempty(intersect(_names(dsl), _names(dsr)[right_cols])) 
-=======
-    if !makeunique && !isempty(intersect(_names(dsl)[oncols_left], _names(dsr)[oncols_right]))
->>>>>>> 7da0c66c
+    if !makeunique && !isempty(intersect(_names(dsl), _names(dsr)[right_cols]))
         throw(ArgumentError("duplicate column names, pass `makeunique = true` to make them unique using a suffix automatically." ))
     end
     # dsr_oncols = select(dsr, oncols, copycols = true)
@@ -212,11 +204,7 @@
     oncols_left = index(dsl)[onleft]
     oncols_right = index(dsr)[onright]
     right_cols = setdiff(1:length(index(dsr)), oncols_right)
-<<<<<<< HEAD
-    if !makeunique && !isempty(intersect(_names(dsl), _names(dsr)[right_cols])) 
-=======
-    if !makeunique && !isempty(intersect(_names(dsl)[oncols_left], _names(dsr)[oncols_right]))
->>>>>>> 7da0c66c
+    if !makeunique && !isempty(intersect(_names(dsl), _names(dsr)[right_cols]))
         throw(ArgumentError("duplicate column names, pass `makeunique = true` to make them unique using a suffix automatically." ))
     end
     # dsr_oncols = select(dsr, oncols, copycols = true)
@@ -308,11 +296,7 @@
     oncols_left = index(dsl)[onleft]
     oncols_right = index(dsr)[onright]
     right_cols = setdiff(1:length(index(dsr)), oncols_right)
-<<<<<<< HEAD
-    if !makeunique && !isempty(intersect(_names(dsl), _names(dsr)[right_cols])) 
-=======
-    if !makeunique && !isempty(intersect(_names(dsl)[oncols_left], _names(dsr)[oncols_right]))
->>>>>>> 7da0c66c
+    if !makeunique && !isempty(intersect(_names(dsl), _names(dsr)[right_cols]))
         throw(ArgumentError("duplicate column names, pass `makeunique = true` to make them unique using a suffix automatically." ))
     end
     # dsr_oncols = select(dsr, oncols, copycols = true)
